use std::collections::{BTreeMap, HashMap};
use std::ffi::OsString;
use std::fs::{self, File};
use std::io::{self, Cursor, Read, Write};
use std::path::{Path, PathBuf};
use std::result::Result as StdResult;
use std::time::Duration;

use yansi::{Color, Paint};
use zip::ZipArchive;

use crate::error::{Error, Result};
use crate::util::{
    info_end, info_start, infoln, languages_to_langdirs, sha256_hexdigest, warnln, Dedup,
};

const BASE_ARCHIVE_URL: &str =
    "https://raw.githubusercontent.com/tldr-pages/tldr-pages.github.io/main/assets";
const CHECKSUMS: &str =
    "https://raw.githubusercontent.com/tldr-pages/tldr-pages.github.io/main/assets/tldr.sha256sums";
const USER_AGENT: &str = concat!(env!("CARGO_PKG_NAME"), '/', env!("CARGO_PKG_VERSION"));
const ENGLISH_DIR: &str = "pages.en";

type PagesArchive = ZipArchive<Cursor<Vec<u8>>>;

pub struct Cache<'a>(&'a Path);

impl<'a> Cache<'a> {
    pub fn new(dir: &'a Path) -> Self {
        Self(dir)
    }

    /// Get the default path to the cache.
    pub fn locate() -> PathBuf {
        dirs::cache_dir().unwrap().join(env!("CARGO_PKG_NAME"))
    }

    /// Return `true` if the cache directory exists.
    pub fn exists(&self) -> bool {
        self.0.is_dir()
    }

    /// Download the tldr pages archives.
    fn download_and_verify(languages: &[String]) -> Result<BTreeMap<String, PagesArchive>> {
        let agent = ureq::builder().user_agent(USER_AGENT).build();
        let mut langdir_archive_map = BTreeMap::new();

        infoln!("downloading 'tldr.sha256sums'...");
        let sums = agent.get(CHECKSUMS).call()?.into_string()?;
        let lang_sum_map = Self::parse_sumfile(&sums)?;

        for lang in languages {
            let sum = lang_sum_map.get(lang);
            // Skip nonexistent languages.
            if sum.is_none() {
                continue;
            }
            let sum = sum.unwrap();

            infoln!("downloading 'tldr-pages.{lang}.zip'...");

            let mut archive = vec![];
            agent
                .get(&format!("{BASE_ARCHIVE_URL}/tldr-pages.{lang}.zip"))
                .call()?
                .into_reader()
                .read_to_end(&mut archive)?;

            info_start!("validating sha256sums...");
            let actual_sum = sha256_hexdigest(&archive);

            if sum != &actual_sum {
                info_end!(" {}", Paint::new("FAILED").fg(Color::Red).bold());
                return Err(Error::new(format!(
                    "SHA256 sum mismatch!\n\
                    expected : {sum}\n\
                    got      : {actual_sum}"
                )));
            }

            info_end!(" {}", Paint::new("OK").fg(Color::Green).bold());

            langdir_archive_map.insert(
                format!("pages.{lang}"),
                ZipArchive::new(Cursor::new(archive))?,
            );
        }

        Ok(langdir_archive_map)
    }

    fn parse_sumfile(s: &str) -> Result<HashMap<String, String>> {
        let mut map = HashMap::new();

        for l in s.lines() {
            // The file looks like this:
            // sha256sum     path/to/tldr-pages.lang.zip
            // sha256sum     path/to/tldr-pages.lang.zip
            // ...

            let mut spl = l.split_whitespace();
            let sum = spl.next().ok_or_else(Error::parse_sumfile)?;
            let path = spl.next().ok_or_else(Error::parse_sumfile)?;

            // Skip other files, the full archive, and the old English archive
            // (tldr-pages.en.zip is now available).
            if !path.ends_with("zip")
                || path.ends_with("tldr.zip")
                || path.ends_with("tldr-pages.zip")
            {
                continue;
            }

            let lang = path.split('.').nth(1).ok_or_else(Error::parse_sumfile)?;
            map.insert(lang.to_string(), sum.to_string());
        }

        Ok(map)
    }

    /// Extract pages from the language archive and update the page counters.
    fn extract_lang_archive(
        &self,
        lang_dir: &str,
        archive: &mut PagesArchive,
        n_existing: usize,
        all_downloaded: &mut usize,
        all_new: &mut usize,
    ) -> Result<()> {
        info_start!("extracting '{lang_dir}'...");

        let mut n_downloaded = 0;
        let files: Vec<String> = archive.file_names().map(String::from).collect();

        for f in &files {
            // Skip directory entries and files that are not in a directory (we want only pages).
            if f.ends_with('/') || !f.contains('/') {
                continue;
            }

            let path = self.0.join(lang_dir).join(f);
            fs::create_dir_all(path.parent().unwrap())?;

            let mut page = archive.by_name(f).unwrap();
            let mut file = File::create(&path)?;

            io::copy(&mut page, &mut file)?;
            n_downloaded += 1;
        }

        let n_new = n_downloaded - n_existing;
        *all_downloaded += n_downloaded;
        *all_new += n_new;

        info_end!(
            " {} pages, {} new",
            Paint::new(n_downloaded).fg(Color::Green).bold(),
            Paint::new(n_new).fg(Color::Green).bold()
        );

        Ok(())
    }

    /// Delete the old cache and replace it with a fresh copy.
    pub fn update(&self, languages: &[String]) -> Result<()> {
        // (language_dir, pages_number_before_update)
        let mut dirs_npages = HashMap::new();
        let mut all_downloaded = 0;
        let mut all_new = 0;

        let mut languages = languages.to_vec();
        // Sort to always download archives in alphabetical order.
        languages.sort_unstable();
        // The user can put duplicates in the config file.
        languages.dedup();
        let lang_dirs = languages_to_langdirs(&languages);

        for lang_dir in &lang_dirs {
            dirs_npages.insert(lang_dir.to_string(), self.list_all_vec(lang_dir)?.len());
        }

        let archives = Self::download_and_verify(&languages)?;
        self.clean()?;

        for (lang_dir, mut archive) in archives {
            self.extract_lang_archive(
                &lang_dir,
                &mut archive,
                *dirs_npages.get(&lang_dir).unwrap_or(&0),
                &mut all_downloaded,
                &mut all_new,
            )?;
        }

        infoln!(
            "cache update successful (total: {} pages, {} new).",
            Paint::new(all_downloaded).fg(Color::Green).bold(),
            Paint::new(all_new).fg(Color::Green).bold(),
        );

        Ok(())
    }

    /// Delete the cache directory.
    pub fn clean(&self) -> Result<()> {
        if !self.exists() {
            infoln!("cache does not exist, not cleaning.");
            fs::create_dir_all(self.0)?;
            return Ok(());
        }

        infoln!("cleaning the cache directory...");
        fs::remove_dir_all(self.0)?;
        fs::create_dir_all(self.0)?;

        Ok(())
    }

    /// Find out what platforms are available.
    fn get_platforms(&self) -> Result<Vec<OsString>> {
        let mut result = vec![];

        for entry in fs::read_dir(self.0.join(ENGLISH_DIR))? {
            let entry = entry?;
            let path = entry.path();
            let platform = path.file_name().unwrap();

            result.push(platform.to_os_string());
        }

        // read_dir() order can differ across runs, so it's
        // better to sort the Vec for consistency.
        result.sort_unstable();

        Ok(result)
    }

    /// Find out what platforms are available and check if the provided platform exists.
    fn get_platforms_and_check(&self, platform: &str) -> Result<Vec<OsString>> {
        let platforms = self.get_platforms()?;

        if platforms.iter().all(|x| x != platform) {
            Err(Error::new(format!(
                "platform '{platform}' does not exist.\n{} {}.",
                Paint::new("Possible values:").bold(),
                platforms
                    .iter()
                    .map(|x| format!("'{}'", x.to_string_lossy()))
                    .collect::<Vec<String>>()
                    .join(", ")
            )))
        } else {
            Ok(platforms)
        }
    }

    /// Find a page for the given platform.
    fn find_page_for<P>(
        &self,
        page_file: &str,
        platform: P,
        language_dirs: &[String],
    ) -> Option<PathBuf>
    where
        P: AsRef<Path>,
    {
        for lang_dir in language_dirs {
            let path = self.0.join(lang_dir).join(&platform).join(page_file);

            if path.is_file() {
                return Some(path);
            }
        }

        None
    }

    /// Find all pages with the given name.
    pub fn find(
        &self,
        name: &str,
        languages: &mut Vec<String>,
        platform: &str,
    ) -> Result<Vec<PathBuf>> {
        // https://github.com/tldr-pages/tldr/blob/main/CLIENT-SPECIFICATION.md#page-resolution

        let platforms = self.get_platforms_and_check(platform)?;
        let file = format!("{name}.md");

        // We can't sort here - order is defined by the user.
        languages.dedup_nosort();
        let lang_dirs = languages_to_langdirs(languages);
        let mut result = vec![];

        // `common` is always searched, so we skip the search for the specified platform
        // if the user has requested only `common` (to prevent searching twice)
        if platform != "common" {
            if let Some(path) = self.find_page_for(&file, platform, &lang_dirs) {
                result.push(path);
            }
        }

        // Fall back to `common` if the page is not found in `platform`.
        if let Some(path) = self.find_page_for(&file, "common", &lang_dirs) {
            result.push(path);
        }

        // Fall back to all other platforms if the page is not found in`platform`.
        for alt_platform in platforms {
            // `platform` and `common` were already searched, so we can skip them here.
            if alt_platform == platform || alt_platform == "common" {
                continue;
            }

            if let Some(path) = self.find_page_for(&file, &alt_platform, &lang_dirs) {
                let alt_platform = alt_platform.to_string_lossy();

                if result.is_empty() {
                    if platform == "common" {
                        warnln!(
                            "showing page from platform '{alt_platform}', \
                            because '{name}' does not exist in 'common'"
                        );
                    } else {
                        warnln!(
                            "showing page from platform '{alt_platform}', \
                            because '{name}' does not exist in '{platform}' and 'common'"
                        );
                    }
                }
                result.push(path);
            }
        }

        Ok(result)
    }

    /// List all available pages in `lang` for `platform`.
    fn list_dir<P, Q>(&self, platform: P, lang_dir: Q) -> Result<Vec<OsString>>
    where
        P: AsRef<Path>,
        Q: AsRef<Path>,
    {
        if let Ok(entries) = fs::read_dir(self.0.join(lang_dir.as_ref()).join(platform)) {
            Ok(entries
                .map(|res| res.map(|e| e.file_name()))
                .collect::<StdResult<Vec<OsString>, io::Error>>()?)
        } else {
            // If the directory does not exist, return an empty Vec instead of an error
            // (some platform directories do not exist in some translations).
            Ok(vec![])
        }
    }

    fn print_basenames(pages: &mut Vec<OsString>) -> Result<()> {
        // Show pages in alphabetical order.
        pages.sort();
        // There are pages with the same name across multiple platforms.
        // Listing these multiple times makes no sense.
        pages.dedup();

        let mut stdout = io::stdout().lock();
        for page in pages {
            let str = page.to_string_lossy();
            let page = str.strip_suffix(".md").ok_or_else(|| {
                Error::new(format!(
                    "'{str}': every page file should have a '.md' extension",
                ))
            })?;
            writeln!(stdout, "{page}")?;
        }

        Ok(())
    }

    /// List all pages in English for `platform` and common.
    pub fn list_platform(&self, platform: &str) -> Result<()> {
        self.get_platforms_and_check(platform)?;

        let mut pages = if platform == "common" {
            self.list_dir(platform, ENGLISH_DIR)?
        } else {
            self.list_dir(platform, ENGLISH_DIR)?
                .into_iter()
                .chain(self.list_dir("common", ENGLISH_DIR)?)
                .collect()
        };

        Self::print_basenames(&mut pages)
    }

    /// List all pages in `lang` and return a `Vec`.
    fn list_all_vec<S>(&self, lang_dir: S) -> Result<Vec<OsString>>
    where
        S: AsRef<Path>,
    {
<<<<<<< HEAD
        Ok(self
            .list_dir("linux", &lang_dir)?
            .into_iter()
            .chain(self.list_dir("osx", &lang_dir)?)
            .chain(self.list_dir("openbsd", &lang_dir)?)
            .chain(self.list_dir("freebsd", &lang_dir)?)
            .chain(self.list_dir("netbsd", &lang_dir)?)
            .chain(self.list_dir("windows", &lang_dir)?)
            .chain(self.list_dir("android", &lang_dir)?)
            .chain(self.list_dir("sunos", &lang_dir)?)
            .chain(self.list_dir("common", &lang_dir)?)
            .collect())
=======
        let mut result = vec![];

        for platform in self.get_platforms()? {
            result.append(&mut self.list_dir(&platform, &lang_dir)?);
        }

        Ok(result)
>>>>>>> ced85349
    }

    /// List all pages in English.
    pub fn list_all(&self) -> Result<()> {
        Self::print_basenames(&mut self.list_all_vec(ENGLISH_DIR)?)
    }

    /// List installed languages.
    pub fn info(&self) -> Result<()> {
        let mut n_map = BTreeMap::new();
        let mut n_total = 0;

        for lang_dir in fs::read_dir(self.0)? {
            let lang_dir = lang_dir?.file_name();
            let n = self.list_all_vec(&lang_dir)?.len();

            let str = lang_dir.to_string_lossy();
            let str = str.split_once('.').unwrap_or(("", &str)).1;

            n_map.insert(str.to_string(), n);
            n_total += n;
        }

        let mut stdout = io::stdout().lock();
        writeln!(stdout, "Installed languages:")?;

        for (lang, n) in n_map {
            writeln!(
                stdout,
                // Language codes are at most 5 characters (ll_CC).
                "{lang:5} : {}",
                Paint::new(n).fg(Color::Green).bold(),
            )?;
        }

        writeln!(
            stdout,
            "total : {} pages",
            Paint::new(n_total).fg(Color::Green).bold(),
        )?;

        Ok(())
    }

    /// Return `true` if the cache is older than `max_age`.
    pub fn is_stale(&self, max_age: Duration) -> Result<bool> {
        let since = fs::metadata(self.0)?.modified()?.elapsed().map_err(|_| {
            Error::new(
                "the system clock is not functioning correctly.\n\
                Modification time of the cache is later than the current system time.\n\
                Please fix your system clock.",
            )
        })?;

        if since > max_age {
            return Ok(true);
        }

        Ok(false)
    }
}<|MERGE_RESOLUTION|>--- conflicted
+++ resolved
@@ -394,20 +394,6 @@
     where
         S: AsRef<Path>,
     {
-<<<<<<< HEAD
-        Ok(self
-            .list_dir("linux", &lang_dir)?
-            .into_iter()
-            .chain(self.list_dir("osx", &lang_dir)?)
-            .chain(self.list_dir("openbsd", &lang_dir)?)
-            .chain(self.list_dir("freebsd", &lang_dir)?)
-            .chain(self.list_dir("netbsd", &lang_dir)?)
-            .chain(self.list_dir("windows", &lang_dir)?)
-            .chain(self.list_dir("android", &lang_dir)?)
-            .chain(self.list_dir("sunos", &lang_dir)?)
-            .chain(self.list_dir("common", &lang_dir)?)
-            .collect())
-=======
         let mut result = vec![];
 
         for platform in self.get_platforms()? {
@@ -415,7 +401,6 @@
         }
 
         Ok(result)
->>>>>>> ced85349
     }
 
     /// List all pages in English.
